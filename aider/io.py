import os
<<<<<<< HEAD
from prompt_toolkit.styles import Style
from prompt_toolkit.shortcuts import PromptSession, prompt
from prompt_toolkit.completion import Completer, Completion
from prompt_toolkit.history import FileHistory
from prompt_toolkit.shortcuts import CompleteStyle
=======
import os.path
from collections import defaultdict
from datetime import datetime
from pathlib import Path

from prompt_toolkit.completion import Completer, Completion
from prompt_toolkit.history import FileHistory
from prompt_toolkit.shortcuts import CompleteStyle, PromptSession, prompt
from prompt_toolkit.styles import Style
from pygments.lexers import guess_lexer_for_filename
from pygments.token import Token
from pygments.util import ClassNotFound
>>>>>>> cdcb8b2e
from rich.console import Console
from rich.text import Text

from aider import utils


class FileContentCompleter(Completer):
    def __init__(self, root, rel_fnames, addable_rel_fnames, commands):
        self.commands = commands
        self.addable_rel_fnames = addable_rel_fnames
        self.rel_fnames = rel_fnames

        fname_to_rel_fnames = defaultdict(list)
        for rel_fname in addable_rel_fnames:
            fname = os.path.basename(rel_fname)
            if fname != rel_fname:
                fname_to_rel_fnames[fname].append(rel_fname)
        self.fname_to_rel_fnames = fname_to_rel_fnames

        self.words = set()
<<<<<<< HEAD
        for fname in fnames:
            self.words.update(utils.get_name_identifiers(fname))
=======
        for rel_fname in addable_rel_fnames:
            self.words.add(rel_fname)

        for rel_fname in rel_fnames:
            self.words.add(rel_fname)

            fname = os.path.join(root, rel_fname)
            with open(fname, "r") as f:
                content = f.read()
            try:
                lexer = guess_lexer_for_filename(fname, content)
            except ClassNotFound:
                continue
            tokens = list(lexer.get_tokens(content))
            self.words.update(token[1] for token in tokens if token[0] in Token.Name)
>>>>>>> cdcb8b2e

    def get_completions(self, document, complete_event):
        text = document.text_before_cursor
        words = text.split()
        if not words:
            return

        if text[0] == "/":
            if len(words) == 1 and not text[-1].isspace():
                candidates = self.commands.get_commands()
            else:
                for completion in self.commands.get_command_completions(words[0][1:], words[-1]):
                    yield completion
                return
        else:
            candidates = self.words
            candidates.update(set(self.fname_to_rel_fnames))

        last_word = words[-1]
        for word in candidates:
            if word.lower().startswith(last_word.lower()):
                rel_fnames = self.fname_to_rel_fnames.get(word, [])
                if rel_fnames:
                    for rel_fname in rel_fnames:
                        yield Completion(rel_fname, start_position=-len(last_word))
                else:
                    yield Completion(word, start_position=-len(last_word))


class InputOutput:
    def __init__(
        self,
        pretty=True,
        yes=False,
        input_history_file=None,
        chat_history_file=None,
        input=None,
        output=None,
<<<<<<< HEAD
    ):
=======
        user_input_color="blue",
        tool_output_color=None,
        tool_error_color="red",
    ):
        no_color = os.environ.get("NO_COLOR")
        if no_color is not None and no_color != "":
            pretty = False

        self.user_input_color = user_input_color if pretty else None
        self.tool_output_color = tool_output_color if pretty else None
        self.tool_error_color = tool_error_color if pretty else None
>>>>>>> cdcb8b2e
        self.input = input
        self.output = output
        self.pretty = pretty
        self.yes = yes
        self.input_history_file = input_history_file
        if chat_history_file is not None:
            self.chat_history_file = Path(chat_history_file)
        else:
            self.chat_history_file = None

        if pretty:
            self.console = Console()
        else:
            self.console = Console(no_color=True)

        current_time = datetime.now().strftime("%Y-%m-%d %H:%M:%S")
        self.append_chat_history(f"\n# aider chat started at {current_time}\n\n")

    def get_input(self, root, rel_fnames, addable_rel_fnames, commands):
        if self.pretty:
            style = dict(style=self.user_input_color) if self.user_input_color else dict()
            self.console.rule(**style)
        else:
            print()

        rel_fnames = list(rel_fnames)
        show = " ".join(rel_fnames)
        if len(show) > 10:
            show += "\n"
        show += "> "

        inp = ""
        multiline_input = False

        if self.user_input_color:
            style = Style.from_dict({"": self.user_input_color})
        else:
            style = None

        while True:
            completer_instance = FileContentCompleter(
                root, rel_fnames, addable_rel_fnames, commands
            )
            if multiline_input:
                show = ". "

            session_kwargs = {
                "message": show,
                "completer": completer_instance,
                "reserve_space_for_menu": 4,
                "complete_style": CompleteStyle.MULTI_COLUMN,
                "input": self.input,
                "output": self.output,
            }
            if style:
                session_kwargs["style"] = style

            if self.input_history_file is not None:
                session_kwargs["history"] = FileHistory(self.input_history_file)

            session = PromptSession(**session_kwargs)
            line = session.prompt()

            if line.strip() == "{" and not multiline_input:
                multiline_input = True
                continue
            elif line.strip() == "}" and multiline_input:
                break
            elif multiline_input:
                inp += line + "\n"
            else:
                inp = line
                break

        print()

        prefix = "####"
        if inp:
            hist = inp.splitlines()
        else:
            hist = ["<blank>"]

        hist = f"  \n{prefix} ".join(hist)

        hist = f"""
{prefix} {hist}"""
        self.append_chat_history(hist, linebreak=True)

        return inp

    # OUTPUT

    def ai_output(self, content):
        hist = "\n" + content.strip() + "\n\n"
        self.append_chat_history(hist)

    def confirm_ask(self, question, default="y"):
        if self.yes:
            res = "yes"
        else:
            res = prompt(question + " ", default=default)

        hist = f"{question.strip()} {res.strip()}"
        self.append_chat_history(hist, linebreak=True, blockquote=True)

        if not res or not res.strip():
            return
        return res.strip().lower().startswith("y")

    def prompt_ask(self, question, default=None):
        if self.yes:
            res = "yes"
        else:
            res = prompt(question + " ", default=default)

        hist = f"{question.strip()} {res.strip()}"
        self.append_chat_history(hist, linebreak=True, blockquote=True)

        return res

    def tool_error(self, message):
        if message.strip():
            hist = f"{message.strip()}"
            self.append_chat_history(hist, linebreak=True, blockquote=True)

        message = Text(message)
        style = dict(style=self.tool_error_color) if self.tool_error_color else dict()
        self.console.print(message, **style)

    def tool_output(self, *messages, log_only=False):
        if messages:
            hist = " ".join(messages)
            hist = f"{hist.strip()}"
            self.append_chat_history(hist, linebreak=True, blockquote=True)

        if not log_only:
            messages = list(map(Text, messages))
            style = dict(style=self.tool_output_color) if self.tool_output_color else dict()
            self.console.print(*messages, **style)

    def append_chat_history(self, text, linebreak=False, blockquote=False):
        if blockquote:
            text = text.strip()
            text = "> " + text
        if linebreak:
            text = text.rstrip()
            text = text + "  \n"
        if not text.endswith("\n"):
            text += "\n"
        if self.chat_history_file is not None:
            with self.chat_history_file.open("a") as f:
                f.write(text)<|MERGE_RESOLUTION|>--- conflicted
+++ resolved
@@ -1,12 +1,4 @@
 import os
-<<<<<<< HEAD
-from prompt_toolkit.styles import Style
-from prompt_toolkit.shortcuts import PromptSession, prompt
-from prompt_toolkit.completion import Completer, Completion
-from prompt_toolkit.history import FileHistory
-from prompt_toolkit.shortcuts import CompleteStyle
-=======
-import os.path
 from collections import defaultdict
 from datetime import datetime
 from pathlib import Path
@@ -18,11 +10,8 @@
 from pygments.lexers import guess_lexer_for_filename
 from pygments.token import Token
 from pygments.util import ClassNotFound
->>>>>>> cdcb8b2e
 from rich.console import Console
 from rich.text import Text
-
-from aider import utils
 
 
 class FileContentCompleter(Completer):
@@ -39,10 +28,7 @@
         self.fname_to_rel_fnames = fname_to_rel_fnames
 
         self.words = set()
-<<<<<<< HEAD
-        for fname in fnames:
-            self.words.update(utils.get_name_identifiers(fname))
-=======
+
         for rel_fname in addable_rel_fnames:
             self.words.add(rel_fname)
 
@@ -58,7 +44,6 @@
                 continue
             tokens = list(lexer.get_tokens(content))
             self.words.update(token[1] for token in tokens if token[0] in Token.Name)
->>>>>>> cdcb8b2e
 
     def get_completions(self, document, complete_event):
         text = document.text_before_cursor
@@ -97,9 +82,6 @@
         chat_history_file=None,
         input=None,
         output=None,
-<<<<<<< HEAD
-    ):
-=======
         user_input_color="blue",
         tool_output_color=None,
         tool_error_color="red",
@@ -111,7 +93,7 @@
         self.user_input_color = user_input_color if pretty else None
         self.tool_output_color = tool_output_color if pretty else None
         self.tool_error_color = tool_error_color if pretty else None
->>>>>>> cdcb8b2e
+
         self.input = input
         self.output = output
         self.pretty = pretty
