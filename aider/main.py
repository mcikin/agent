--- conflicted
+++ resolved
@@ -261,11 +261,8 @@
         tool_error_color=args.tool_error_color,
         dry_run=args.dry_run,
         encoding=args.encoding,
-<<<<<<< HEAD
         llm_history_file=args.llm_history_file,
-=======
         editingmode=editing_mode,
->>>>>>> a07492b9
     )
 
     fnames = [str(Path(fn).resolve()) for fn in args.files]
